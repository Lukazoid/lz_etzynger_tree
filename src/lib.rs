mod eytzinger_index_calculator;
pub(crate) use self::eytzinger_index_calculator::EytzingerIndexCalculator;

mod node_mut;
pub use self::node_mut::NodeMut;

mod node;
pub use self::node::Node;

pub mod entry;
pub mod traversal;

use crate::{
    entry::{Entry, EntryMut, VacantEntry, VacantEntryMut},
    traversal::{
        BreadthFirstIter, BreadthFirstIterator, DepthFirstIter, DepthFirstIterator,
        DepthFirstOrder, NodeChildIter,
    },
};
use std::{
    cmp::PartialEq,
    hash::{Hash, Hasher},
    mem,
    ops::Range,
};

/// An Eytzinger tree is an N-tree stored in an array structure.
#[derive(Debug, Clone, Eq)]
pub struct EytzingerTree<N> {
    nodes: Vec<Option<N>>,
    index_calculator: EytzingerIndexCalculator,
    len: usize,
}

impl<N: PartialEq> PartialEq for EytzingerTree<N> {
    fn eq(&self, other: &Self) -> bool {
        self.index_calculator == other.index_calculator
            && self.len == other.len
            && self.enumerate_values().eq(other.enumerate_values())
    }
}

impl<N: Hash> Hash for EytzingerTree<N> {
    fn hash<H>(&self, state: &mut H)
    where
        H: Hasher,
    {
        for indexed_value in self.enumerate_values() {
            indexed_value.hash(state);
        }
        self.index_calculator.hash(state);
        self.len.hash(state);
    }
}

impl<N> EytzingerTree<N> {
    /// Creates a new Eytzinger tree with the specified maximum number of child nodes per parent.
    ///
    /// # Returns
    ///
    /// The new Eytzinger tree.
    pub fn new(max_children_per_node: usize) -> Self {
        Self {
            nodes: vec![],
            index_calculator: EytzingerIndexCalculator::new(max_children_per_node),
            len: 0,
        }
    }

    /// Gets a depth-first iterator over all nodes.
    pub fn depth_first_iter(&self, order: DepthFirstOrder) -> DepthFirstIter<N> {
        DepthFirstIter::new(self, self.root(), order)
    }

    /// Gets a breadth-first iterator over all nodes.
    pub fn breadth_first_iter(&self) -> BreadthFirstIter<N> {
        BreadthFirstIter::new(self, self.root())
    }

    pub fn into_depth_first_iterator(self, order: DepthFirstOrder) -> DepthFirstIterator<N> {
        DepthFirstIterator::new(self, order)
    }

    pub fn into_breadth_first_iterator(self) -> BreadthFirstIterator<N> {
        BreadthFirstIterator::new(self)
    }

    /// Gets whether the Eytzinger tree is empty.
    pub fn is_empty(&self) -> bool {
        self.len() == 0
    }

    /// Gets the number of nodes in the Eytzinger tree.
    pub fn len(&self) -> usize {
        self.len
    }

    /// Gets the maximum number of children per parent node.
    pub fn max_children_per_node(&self) -> usize {
        self.index_calculator.max_children_per_node()
    }

    /// Clears the Eytzinger tree, removing all nodes.
    pub fn clear(&mut self) {
        self.remove_root_value();
    }

    /// Gets the root node, `None` if there was no root node.
    ///
    /// The root node may be set with `set_root_value`.
    pub fn root(&self) -> Option<Node<N>> {
        self.node(0)
    }

    /// Gets the mutable root node, `None` if there was no root node.
    ///
    /// The root node may be set with `set_root_value`.
    pub fn root_mut(&mut self) -> Option<NodeMut<N>> {
        self.node_mut(0).ok()
    }

    /// Sets the value of the root node. All child nodes will remain as they are.
    ///
    /// # Returns
    ///
    /// The new root node.
    pub fn set_root_value(&mut self, new_value: N) -> NodeMut<N> {
        self.set_value(0, new_value)
    }

    /// Removes the root value. This will also remove all children.
    ///
    /// # Returns
    ///
    /// The old root value if there was one.
    pub fn remove_root_value(&mut self) -> (Option<N>, VacantEntryMut<N>) {
        self.nodes.truncate(1);
        self.len = 0;
        let value = self.nodes[0].take();

        (
            value,
            VacantEntryMut {
                tree: self,
                index: 0,
            },
        )
    }

    /// Gets the mutable entry for the root node.
    ///
    /// # Examples
    ///
    /// ```    
    /// use lz_eytzinger_tree::{EytzingerTree, entry::EntryMut};
    ///
    /// let tree = {
    ///     let mut tree = EytzingerTree::<u32>::new(8);
    ///     tree.root_entry_mut().or_insert(5);
    ///     tree
    /// };
    ///
    /// let root = tree.root().unwrap();
    /// assert_eq!(root.value(), &5);
    /// ```
    pub fn root_entry_mut(&mut self) -> EntryMut<N> {
        self.entry_mut(0)
    }

    /// Gets the entry for the root node.
    pub fn root_entry(&self) -> Entry<N> {
        self.entry(0)
    }

    /// Builds a new `EytzingerTree<N>` with the values mapped
    /// using the specified selector.
    pub fn map<U, F>(self, mut f: F) -> EytzingerTree<U>
    where
        F: FnMut(N) -> U,
    {
        let nodes = self.nodes.into_iter().map(|n| n.map(&mut f)).collect();

        EytzingerTree {
            nodes: nodes,
            index_calculator: self.index_calculator,
            len: self.len,
        }
    }

    /// Shrinks the inner storage of the tree to only take up
    /// as much space as required.
    pub fn shrink_to_fit(&mut self) {
        self.nodes.truncate(self.len())
    }

    /// Gets an iterator over each value and its index in the tree.
    fn enumerate_values(&self) -> impl Iterator<Item = (usize, &N)> {
        self.nodes
            .iter()
            .enumerate()
            .flat_map(|(i, o)| o.as_ref().map(|v| (i, v)))
    }

    fn set_child_value(&mut self, parent: usize, child: usize, new_value: N) -> NodeMut<N> {
        let child_index = self.child_index(parent, child);
        self.set_value(child_index, new_value)
    }

    fn ensure_size(&mut self, index: usize) {
<<<<<<< HEAD
        // TODO LH Use resize_default once stable
        let desired_len = index + 1;
        if let Some(additional) = desired_len.checked_sub(self.nodes.len()) {
=======
        let desired_len = index.checked_add(1).expect("index overflow");

        if let Some(additional) = desired_len.checked_sub(self.nodes.len()) {
            // TODO LH Use resize_default once stable
>>>>>>> 5bc953ed
            self.nodes.reserve(additional);

            for _ in 0..additional {
                self.nodes.push(None);
            }
        }
    }

    fn remove(&mut self, index: usize) -> Option<N> {
        if index >= self.nodes.len() {
            return None;
        }

        let indices_to_remove: Vec<_> = self
            .node(index)?
            .depth_first_iter(DepthFirstOrder::PostOrder)
            .skip(1)
            .map(|n| n.index)
            .collect();

        for index_to_remove in indices_to_remove {
            let removed_child_value = self.nodes[index_to_remove].take();
            if removed_child_value.is_some() {
                self.len -= 1
            }
        }

        let old_value = self.nodes[index].take();

        if old_value.is_some() {
            self.len -= 1;
        }

        old_value
    }

    fn split_off(&mut self, index: usize) -> EytzingerTree<N> {
        let mut new_tree = EytzingerTree::new(self.max_children_per_node());

        // get all of the indexes which should be moved out of the source tree
        let indexes_to_move = self.node(index).map(|n| {
            n.depth_first_iter(DepthFirstOrder::PreOrder)
                .map(|n| n.index)
                .collect::<Vec<_>>()
        });

        if let Some(indexes_to_move) = indexes_to_move {
            let mut indexes_to_move_iter = indexes_to_move.into_iter();

            if let Some(index_to_move) = indexes_to_move_iter.next() {
                let new_root_value = self.nodes[index_to_move]
                    .take()
                    .expect("there should be a value at the index returned by the iterator");

                self.len -= 1;

                let mut new_node = new_tree.set_root_value(new_root_value);

                // this is used to determine if we need to move up a level
                let mut previous_parent = self.parent_index(index_to_move);

                for index_to_move in indexes_to_move_iter {
                    let value_to_move = self.nodes[index_to_move]
                        .take()
                        .expect("there should be a value at the index returned by the iterator");

                    self.len -= 1;

                    let current_parent = self
                        .parent_index(index_to_move)
                        .expect("the root should only ever be the first node in the iterator");

                    if let Some(mut previous_parent) = previous_parent {
                        while current_parent <= previous_parent {
                            new_node = new_node.to_parent().ok().expect(
                                "the root should only ever be the first node in the iterator",
                            );
                            previous_parent = self.parent_index(previous_parent).unwrap();
                        }
                    }

                    previous_parent = Some(current_parent);

                    let child_offset = index_to_move - self.child_index(current_parent, 0);
                    new_node = new_node
                        .to_child_entry_mut(child_offset)
                        .or_insert(value_to_move);
                }
            }
        }

        new_tree
    }

    fn set_value(&mut self, index: usize, new_value: N) -> NodeMut<N> {
        self.ensure_size(index);

        let old_value = mem::replace(&mut self.nodes[index], Some(new_value));

        if old_value.is_none() {
            self.len += 1;
        }

        NodeMut { tree: self, index }
    }

    fn child_index(&self, parent_index: usize, child_offset: usize) -> usize {
        self.index_calculator
            .child_index(parent_index, child_offset)
    }

    fn parent_index(&self, child_index: usize) -> Option<usize> {
        self.index_calculator.parent_index(child_index)
    }

    fn child_indexes(&self, parent_index: usize) -> Range<usize> {
        self.index_calculator.child_indexes(parent_index)
    }

    fn node(&self, index: usize) -> Option<Node<N>> {
        if let Some(Some(_)) = self.nodes.get(index) {
            Some(Node { tree: self, index })
        } else {
            None
        }
    }

    fn node_mut(&mut self, index: usize) -> Result<NodeMut<N>, &mut Self> {
        if let Some(Some(_)) = self.nodes.get_mut(index) {
            Ok(NodeMut {
                tree: self,
                index: index,
            })
        } else {
            Err(self)
        }
    }

    fn entry(&self, index: usize) -> Entry<N> {
        match self.node(index) {
            Some(node) => Entry::Occupied(node),
            None => Entry::Vacant(VacantEntry { tree: self, index }),
        }
    }

    fn entry_mut(&mut self, index: usize) -> EntryMut<N> {
        match self.node_mut(index) {
            Ok(node) => EntryMut::Occupied(node),
            Err(tree) => EntryMut::Vacant(VacantEntryMut { tree, index }),
        }
    }

    fn child_entry(&self, parent: usize, child: usize) -> Entry<N> {
        let child_index = self.child_index(parent, child);
        self.entry(child_index)
    }

    fn child_entry_mut(&mut self, parent: usize, child: usize) -> EntryMut<N> {
        let child_index = self.child_index(parent, child);
        self.entry_mut(child_index)
    }

    fn value(&self, index: usize) -> Option<&Option<N>> {
        self.nodes.get(index)
    }

    fn value_mut(&mut self, index: usize) -> Option<&mut Option<N>> {
        self.nodes.get_mut(index)
    }

    fn parent(&self, child: usize) -> Option<Node<N>> {
        let parent_index = self.parent_index(child)?;
        self.node(parent_index)
    }

    fn parent_mut(&mut self, child: usize) -> Result<NodeMut<N>, &mut Self> {
        if let Some(parent_index) = self.parent_index(child) {
            self.node_mut(parent_index)
        } else {
            Err(self)
        }
    }

    fn child(&self, parent: usize, child: usize) -> Option<Node<N>> {
        let child_index = self.child_index(parent, child);
        self.node(child_index)
    }

    fn child_mut(&mut self, parent: usize, child: usize) -> Result<NodeMut<N>, &mut Self> {
        let child_index = self.child_index(parent, child);
        self.node_mut(child_index)
    }
}

#[cfg(test)]
mod tests {
    use crate::{DepthFirstOrder, EytzingerTree};
    use matches::assert_matches;

    #[test]
    fn root_is_none_for_empty() {
        let mut tree = EytzingerTree::<u32>::new(2);

        assert_matches!(tree.root(), None);
        assert_matches!(tree.root_mut(), None);
    }

    #[test]
    fn set_root_value_sets_root() {
        let mut tree = EytzingerTree::<u32>::new(2);

        let expected_root = 5;
        tree.set_root_value(expected_root);

        assert_eq!(tree.root().map(|x| *x.value()).unwrap(), expected_root);
        assert_eq!(tree.root_mut().map(|x| *x.value()).unwrap(), expected_root);
    }

    #[test]
    fn depth_first_iter_returns_empty_for_empty_tree() {
        let tree = EytzingerTree::<u32>::new(2);

        assert_matches!(
            tree.depth_first_iter(DepthFirstOrder::PostOrder).next(),
            None
        )
    }

    #[test]
    fn depth_first_iter_returns_depth_first() {
        let mut tree = EytzingerTree::<u32>::new(2);
        {
            let mut root = tree.set_root_value(5);
            {
                let mut left = root.set_child_value(0, 2);

                left.set_child_value(0, 1);
                let mut left_right = left.set_child_value(1, 4);
                left_right.set_child_value(0, 3);
            }
            {
                let mut right = root.set_child_value(1, 7);
                right.set_child_value(1, 8);
            }
        }

        assert_eq!(tree.len(), 7);

        let depth_first: Vec<_> = tree
            .depth_first_iter(DepthFirstOrder::PreOrder)
            .map(|n| n.value())
            .cloned()
            .collect();

        assert_eq!(depth_first, vec![5, 2, 1, 4, 3, 7, 8]);

        let depth_first: Vec<_> = tree
            .depth_first_iter(DepthFirstOrder::PostOrder)
            .map(|n| n.value())
            .cloned()
            .collect();

        assert_eq!(depth_first, vec![1, 3, 4, 2, 8, 7, 5]);
    }

    #[test]
    fn into_depth_first_iterator_pre_order() {
        let mut tree = EytzingerTree::<u32>::new(2);
        {
            let mut root = tree.set_root_value(5);
            {
                let mut left = root.set_child_value(0, 2);

                left.set_child_value(0, 1);
                let mut left_right = left.set_child_value(1, 4);
                left_right.set_child_value(0, 3);
            }
            {
                let mut right = root.set_child_value(1, 7);
                right.set_child_value(1, 8);
            }
        }

        assert_eq!(tree.len(), 7);

        let depth_first: Vec<_> = tree
            .into_depth_first_iterator(DepthFirstOrder::PreOrder)
            .collect();

        assert_eq!(depth_first, vec![5, 2, 1, 4, 3, 7, 8]);
    }

    #[test]
    fn into_depth_first_iterator_post_order() {
        let mut tree = EytzingerTree::<u32>::new(2);
        {
            let mut root = tree.set_root_value(5);
            {
                let mut left = root.set_child_value(0, 2);

                left.set_child_value(0, 1);
                let mut left_right = left.set_child_value(1, 4);
                left_right.set_child_value(0, 3);
            }
            {
                let mut right = root.set_child_value(1, 7);
                right.set_child_value(1, 8);
            }
        }

        assert_eq!(tree.len(), 7);

        let depth_first: Vec<_> = tree
            .into_depth_first_iterator(DepthFirstOrder::PostOrder)
            .collect();

        assert_eq!(depth_first, vec![1, 3, 4, 2, 8, 7, 5]);
    }

    #[test]
    fn breadth_first_iter_returns_empty_for_empty_tree() {
        let tree = EytzingerTree::<u32>::new(2);

        assert_matches!(tree.breadth_first_iter().next(), None)
    }

    #[test]
    fn breadth_first_iter_returns_breadth_first() {
        let mut tree = EytzingerTree::<u32>::new(2);
        {
            let mut root = tree.set_root_value(5);
            {
                let mut left = root.set_child_value(0, 2);

                left.set_child_value(0, 1);
                let mut left_right = left.set_child_value(1, 4);
                left_right.set_child_value(0, 3);
            }
            {
                let mut right = root.set_child_value(1, 7);
                right.set_child_value(1, 8);
            }
        }

        assert_eq!(tree.len(), 7);

        let breadth_first: Vec<_> = tree
            .breadth_first_iter()
            .map(|n| n.value())
            .cloned()
            .collect();

        assert_eq!(breadth_first, vec![5, 2, 7, 1, 4, 8, 3]);
    }

    #[test]
    fn into_breadth_first_iterator_returns_breadth_first() {
        let mut tree = EytzingerTree::<u32>::new(2);
        {
            let mut root = tree.set_root_value(5);
            {
                let mut left = root.set_child_value(0, 2);

                left.set_child_value(0, 1);
                let mut left_right = left.set_child_value(1, 4);
                left_right.set_child_value(0, 3);
            }
            {
                let mut right = root.set_child_value(1, 7);
                right.set_child_value(1, 8);
            }
        }

        assert_eq!(tree.len(), 7);

        let breadth_first: Vec<_> = tree.into_breadth_first_iterator().collect();

        assert_eq!(breadth_first, vec![5, 2, 7, 1, 4, 8, 3]);
    }
}<|MERGE_RESOLUTION|>--- conflicted
+++ resolved
@@ -207,16 +207,10 @@
     }
 
     fn ensure_size(&mut self, index: usize) {
-<<<<<<< HEAD
-        // TODO LH Use resize_default once stable
-        let desired_len = index + 1;
-        if let Some(additional) = desired_len.checked_sub(self.nodes.len()) {
-=======
         let desired_len = index.checked_add(1).expect("index overflow");
 
         if let Some(additional) = desired_len.checked_sub(self.nodes.len()) {
             // TODO LH Use resize_default once stable
->>>>>>> 5bc953ed
             self.nodes.reserve(additional);
 
             for _ in 0..additional {
